--- conflicted
+++ resolved
@@ -1,12 +1,8 @@
 import numpy as np
 import pandas as pd
+from pyrisk.stat_tests import ad, es, ks, psi, sw
+from pyrisk.binning import binning
 
-<<<<<<< HEAD
-from pyrisk.stat_tests import ad, es, ks, psi, sw
-=======
-from pyrisk.stat_tests import ad, es, ks, psi
-from pyrisk.binning import binning
->>>>>>> 6c0ffea0
 
 
 def test_psi_returns_zero():
