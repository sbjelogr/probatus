--- conflicted
+++ resolved
@@ -44,9 +44,8 @@
 ---------------------------------
 
 In order to install probatus you need to use Python 3.6 or higher.
-<<<<<<< HEAD
 
-Install `probatus` via pip with
+Install `probatus` via pip with:
 
 .. code-block:: bash
 
@@ -57,20 +56,6 @@
 
 .. code-block:: bash
 
-=======
-
-Install `probatus` via pip with
-
-.. code-block:: bash
-
-   pip install probatus
-
-
-Alternatively you can fork/clone and run:
-
-.. code-block:: bash
-
->>>>>>> 74c9efc2
     git clone https://gitlab.com/ing_rpaa/probatus.git
     cd probatus
     pip install .
